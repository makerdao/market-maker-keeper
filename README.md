--- conflicted
+++ resolved
@@ -17,20 +17,12 @@
 5. Bands and Bands Configuration
    - Example
 6. Order Rate Limitation
-<<<<<<< HEAD
 7. GasPrice configuration
 8. Data Templating Language
 9. Price Feed Configuration
     - Example 
 10. Running Keepers
     - Example (OasisDEX) 
-=======
-7. Data Templating Language
-8. Price Feed Configuration
-   - Example
-9. Running Keepers
-   - Example (OasisDEX)
->>>>>>> 7fb77278
 10. Known limitations
 11. Install and run using Docker and Docker Compose
 12. Token Configuration
@@ -501,12 +493,7 @@
 The gate.io API sometimes does not acknowledge order creation, returning following error message:
 `Oops... reloading...<font color=white> 29.148 </font> <script> function r(){window.location.reload();}setTimeout('r()',3000);</script>`. This error seems to depend on the API address of the caller. Despite these errors, orders get properly created and registered in the backend, the keeper will find out about it the next time it queries the open orders list (which happens every few seconds).
 
-<<<<<<< HEAD
 ## 12. Install and run using Docker and Docker Compose
-=======
-## 11. Install and run using Docker and Docker Compose
-
->>>>>>> 7fb77278
 1. **Install Docker Community Edition for your OS:**
 
 ```
