--- conflicted
+++ resolved
@@ -3,11 +3,8 @@
 requests == 2.22.0
 websocket-client == 0.46.0
 flask == 1.0.3
-<<<<<<< HEAD
 pandas == 0.24.2
-=======
 tornado == 4.5.3
 jsonschema==3.2.0
 cachetools==3.1.1
-uuid==1.30
->>>>>>> 9cc9a615
+uuid==1.30